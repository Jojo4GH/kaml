--- conflicted
+++ resolved
@@ -16,7 +16,6 @@
 
 */
 
-import com.charleskorn.kaml.build.Versions
 import com.charleskorn.kaml.build.configureAssemble
 import com.charleskorn.kaml.build.configureJacoco
 import com.charleskorn.kaml.build.configurePublishing
@@ -25,23 +24,10 @@
 import com.charleskorn.kaml.build.configureVersioning
 import com.charleskorn.kaml.build.configureWrapper
 
-<<<<<<< HEAD
 plugins {
-    kotlin("jvm")
+    kotlin("multiplatform")
     kotlin("plugin.serialization")
     id("com.github.ben-manes.versions")
-=======
-buildscript {
-    repositories {
-        jcenter()
-    }
-}
-
-plugins {
-    kotlin("multiplatform") version "1.4.10"
-    kotlin("plugin.serialization") version "1.4.10"
-    id("com.github.ben-manes.versions") version "0.36.0"
->>>>>>> 35f28f7a
 }
 
 group = "com.charleskorn.kaml"
@@ -50,28 +36,6 @@
     mavenCentral()
 }
 
-<<<<<<< HEAD
-dependencies {
-    implementation(platform("org.jetbrains.kotlin:kotlin-bom"))
-
-    implementation(kotlin("stdlib-jdk8"))
-    implementation(group = "org.snakeyaml", name = "snakeyaml-engine", version = "2.2.1")
-    implementation(group = "org.jetbrains.kotlinx", name = "kotlinx-serialization-core", version = "1.1.0")
-
-    val spekVersion = "2.0.15"
-    testRuntimeOnly(group = "org.spekframework.spek2", name = "spek-runner-junit5", version = spekVersion)
-    testImplementation(group = "org.spekframework.spek2", name = "spek-dsl-jvm", version = spekVersion)
-
-    testImplementation(group = "ch.tutteli.atrium", name = "atrium-fluent-en_GB", version = "0.15.0")
-}
-
-tasks.withType<KotlinCompile> {
-    kotlinOptions.jvmTarget = "1.8"
-    kotlinOptions.freeCompilerArgs = listOf("-Xuse-experimental=kotlin.RequiresOptIn")
-}
-
-=======
->>>>>>> 35f28f7a
 kotlin {
     explicitApi()
 
@@ -88,29 +52,33 @@
         all {
             languageSettings.useExperimentalAnnotation("kotlin.RequiresOptIn")
         }
+
         val commonMain by getting {
             dependencies {
-                implementation("org.jetbrains.kotlinx:kotlinx-serialization-core:${Versions.serialization}")
+                implementation("org.jetbrains.kotlinx:kotlinx-serialization-core:1.1.0")
             }
         }
+
         val commonTest by getting {
             dependencies {
-                implementation("org.spekframework.spek2:spek-dsl-metadata:${Versions.spek}")
-                implementation("ch.tutteli.atrium:atrium-fluent-en_GB-common:${Versions.atrium}")
+                implementation("org.spekframework.spek2:spek-dsl-metadata:2.0.15")
+                implementation("ch.tutteli.atrium:atrium-fluent-en_GB-common:0.15.0")
             }
         }
+
         val jvmMain by getting {
             dependencies {
                 implementation(project.dependencies.platform("org.jetbrains.kotlin:kotlin-bom"))
                 implementation(kotlin("stdlib-jdk8"))
-                implementation("org.snakeyaml:snakeyaml-engine:${Versions.snakeYaml}")
+                implementation("org.snakeyaml:snakeyaml-engine:2.2.1")
             }
         }
+
         val jvmTest by getting {
             dependencies {
-                implementation("org.spekframework.spek2:spek-dsl-jvm:${Versions.spek}")
-                implementation("ch.tutteli.atrium:atrium-fluent-en_GB:${Versions.atrium}")
-                runtimeOnly("org.spekframework.spek2:spek-runner-junit5:${Versions.spek}")
+                implementation("org.spekframework.spek2:spek-dsl-jvm:2.0.15")
+                implementation("ch.tutteli.atrium:atrium-fluent-en_GB:0.15.0")
+                runtimeOnly("org.spekframework.spek2:spek-runner-junit5:2.0.15")
             }
         }
     }
